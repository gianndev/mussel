--- conflicted
+++ resolved
@@ -1,52 +1,49 @@
-# Changelog
-
-## x.x.x (xxxx-xx-xx)
-- Added ability to use `_` in variable and function names (Snake case can now be used in addition to Camel case)
-- Added the `time` library to the Standard Library
-- Documentation made clearer and more detailed
-- Added the `math` library to the Standard Library
-- Added the `os` library to the Standard Library
-<<<<<<< HEAD
-- Added error handling via [codespan_reporting](https://crates.io/crates/codespan-reporting)
-=======
-- Updated the `string` library to add new features
->>>>>>> c5ffa64b
-
-## 0.1.0 (2025-04-17)
-- Added the `string` library in the Mussel Standard Library to manipulate strings
-
-## 0.0.5 (2025-04-13)
-- Added `Standard Library` in Mussel with the `include` key-word
-- Added the `random` library as first library of the Mussel Standard Library
-- Added detailed documentation for the Standard Library
-
-## 0.0.4 (2025-04-10)
-- Added `input()` function to interact with the user via terminal
-- Added the `until` loop, which is the equivalent of the *while loop* in many languages
-- Added the ability to define variables as results of mathematical expressions (like "5+3" is now possible instead of just "8")
-
-## 0.0.3 (2025-04-09)
-- Added `else if` as condition
-- Added the ability to compare boolean variables (before i could only compare numbers), for example in `if` loops
-- Added the ability to compare string variables
-
-## 0.0.2 (2025-04-08)
-- Added comments implementation
-- Added `==` and `!=` as comparison operators
-- Added Apache 2.0 License
-
-## 0.0.1 (2025-04-06)
-- Added parser
-- Added interpreter
-- Data types: string, integers, float numbers, arrays and booleans
-- Added println() function
-- Added variables
-- Added `if` and `else` as conditionals
-- Added `for` loop
-- Added array management
-- Added string interpolation
-- Added function management
-- Added basic debugger
-
-## 0.0.0 (2025-04-04)
+# Changelog
+
+## x.x.x (xxxx-xx-xx)
+- Added ability to use `_` in variable and function names (Snake case can now be used in addition to Camel case)
+- Added the `time` library to the Standard Library
+- Documentation made clearer and more detailed
+- Added the `math` library to the Standard Library
+- Added the `os` library to the Standard Library
+- Updated the `string` library to add new features
+- Added error handling via [codespan_reporting](https://crates.io/crates/codespan-reporting)
+
+## 0.1.0 (2025-04-17)
+- Added the `string` library in the Mussel Standard Library to manipulate strings
+
+## 0.0.5 (2025-04-13)
+- Added `Standard Library` in Mussel with the `include` key-word
+- Added the `random` library as first library of the Mussel Standard Library
+- Added detailed documentation for the Standard Library
+
+## 0.0.4 (2025-04-10)
+- Added `input()` function to interact with the user via terminal
+- Added the `until` loop, which is the equivalent of the *while loop* in many languages
+- Added the ability to define variables as results of mathematical expressions (like "5+3" is now possible instead of just "8")
+
+## 0.0.3 (2025-04-09)
+- Added `else if` as condition
+- Added the ability to compare boolean variables (before i could only compare numbers), for example in `if` loops
+- Added the ability to compare string variables
+
+## 0.0.2 (2025-04-08)
+- Added comments implementation
+- Added `==` and `!=` as comparison operators
+- Added Apache 2.0 License
+
+## 0.0.1 (2025-04-06)
+- Added parser
+- Added interpreter
+- Data types: string, integers, float numbers, arrays and booleans
+- Added println() function
+- Added variables
+- Added `if` and `else` as conditionals
+- Added `for` loop
+- Added array management
+- Added string interpolation
+- Added function management
+- Added basic debugger
+
+## 0.0.0 (2025-04-04)
 - Started Mussel project